import Foundation

public protocol ModelType {
  init()
}

public protocol ImmutableModelType: ModelType { }

public protocol StoreType: class {

  /// The unique identifier for this store.
  var identifier: String { get set }

  /// The current store value.
  var anyModel: ModelType { get }

  /// Whether this 'store' comply with the action passed as argument.
  func responds(to action: ActionType) -> Bool

  /// Dispatches the action on the store.
  func dispatchOperation(action: ActionType, completion: ((Void) -> (Void))?) -> Operation?

  /// Tries to inject the state passed as argument in the store.
  func inject(model: ModelType, action: ActionType)
}

public struct StoreObserver<S: ModelType, A: ActionType> {

  // The actual reference to the observer.
  fileprivate weak var ref: AnyObject?

  // The onChange callback that is going to be executed for this observer.
  fileprivate let closure: Store<S, A>.OnChange

  init(_ ref: AnyObject, closure: @escaping Store<S, A>.OnChange) {
    self.ref = ref
    self.closure = closure
  }
}

open class Store<S: ModelType, A: ActionType>: StoreType {

  public typealias OnChange = (S, Action<A>) -> (Void)

  /// The current state for the Store.
  public private(set) var model: S = S()
  public var anyModel: ModelType {
    return model
  }

  /// The reducer function for this store.
  public let reducer: Reducer<S, A>

  /// The unique identifier of the store.
  public var identifier: String

  public init(identifier: String, reducer: Reducer<S, A>) {
    self.identifier = identifier
    self.reducer = reducer
  }

  // Syncronizes the access tp the state object.
  private let stateLock = NSRecursiveLock()

  // The observers currently registered in this store.
  private var observers: [StoreObserver<S, A>] = []

  /// Adds a new observer to the store.
  public func register(observer: AnyObject, onChange: @escaping OnChange) {
    precondition(Thread.isMainThread)
<<<<<<< HEAD
    let observer = StoreObserver<S, A>(self, closure: onChange)
    observers = observers.filter { $0.ref != nil }
    observers.append(observer)
=======
    let observer = StoreObserver<S, A>(observer, closure: onChange)
    self.observers = self.observers.filter { $0.ref != nil }
    self.observers.append(observer)
>>>>>>> d4e21863
  }

  public func unregister(observer: AnyObject) {
    precondition(Thread.isMainThread)
    observers = observers.filter { $0.ref != nil && $0.ref !== observer }
  }

  /// Whether this 'store' comply with the action passed as argument.
  public func responds(to action: ActionType) -> Bool {
    guard let _ = action as? A else {
      return false
    }
    return true
  }

  /** Called from the reducer to update the store state. */
  public func updateModel(closure: (inout S) -> (Void)) {
    self.stateLock.lock()
    closure(&self.model)
    self.stateLock.unlock()
  }

  /// Notify the store observers for the change of this store.
  public func notifyObservers(action: Action<A>) {
    func notify() {
      for observer in self.observers where observer.ref != nil {
        observer.closure(self.model, action)
      }
    }
    // Makes sure the observers are notified on the main thread.
    if Thread.isMainThread {
      notify()
    } else {
      DispatchQueue.main.sync(execute: notify)
    }
  }

  /// Tries to inject the state passed as argument in the store.
  public func inject(model: ModelType, action: ActionType) {
    guard let model = model as? S, let action = action as? A else {
      return
    }
    self.updateModel { [weak self] _ in
      guard let `self` = self else {
        return
      }
      self.model = model
      let action = Action(action: action,
                          model: .finished,
                          lastRun: Date().timeIntervalSince1970,
                          userInfo: [:])
      self.notifyObservers(action: action)
    }
  }

  /// Package the operation returned from the 'Reducer'.
  public func dispatchOperation(action: ActionType,
                                completion: ((Void) -> (Void))? = nil) -> Operation? {
    guard let action = action as? A else {
      return nil
    }

    // Retrieve the operation from the 'Reducer'.
    let operation = self.reducer.operation(for: action, in: self)
    let shouldNotifyObservers = self.reducer.shouldNotifyObservers(for: action, in: self)

    operation.finishBlock = { [weak self] in
      guard let `self` = self else {
        return
      }
      if shouldNotifyObservers {
        let action = Action(action: action,
                            model: .finished,
                            lastRun: Date().timeIntervalSince1970,
                            userInfo: [:])
        self.notifyObservers(action: action)
      }

      // Run the completion provided from the 'Dispatcher'.
      completion?()
    }
    return operation
  }

}
<|MERGE_RESOLUTION|>--- conflicted
+++ resolved
@@ -68,15 +68,9 @@
   /// Adds a new observer to the store.
   public func register(observer: AnyObject, onChange: @escaping OnChange) {
     precondition(Thread.isMainThread)
-<<<<<<< HEAD
-    let observer = StoreObserver<S, A>(self, closure: onChange)
+    let observer = StoreObserver<S, A>(observer, closure: onChange)
     observers = observers.filter { $0.ref != nil }
     observers.append(observer)
-=======
-    let observer = StoreObserver<S, A>(observer, closure: onChange)
-    self.observers = self.observers.filter { $0.ref != nil }
-    self.observers.append(observer)
->>>>>>> d4e21863
   }
 
   public func unregister(observer: AnyObject) {
